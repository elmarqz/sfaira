--- conflicted
+++ resolved
@@ -381,13 +381,8 @@
 
         self.data = DatasetInteractive(
             data=data,
-<<<<<<< HEAD
-            feature_symbol_col=gene_symbol_col,
-            feature_id_col=gene_ens_col,
-=======
             feature_symbol_col=feature_symbol_col,
             feature_id_col=feature_id_col,
->>>>>>> c1f20a9e
         )
         self.data.organism = organism
         self.data.organ = organ
