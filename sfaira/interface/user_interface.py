import anndata
import numpy as np
import os
import re
import pandas as pd
import pickle
from typing import List, Union
import warnings
import time

from sfaira.consts import AdataIdsSfaira, AdataIds
from sfaira.data import DatasetInteractive
from sfaira.estimators import EstimatorKerasEmbedding, EstimatorKerasCelltype
from sfaira.interface.model_zoo import ModelZoo
from sfaira.versions.topologies import TopologyContainer


class UserInterface:
    """
    This class performs data set handling and coordinates estimators for the different model types.
    Example code to obtain a UMAP embedding plot of the embedding created from your data with cell-type labels:
    ```
    import sfaira
    import anndata
    import scanpy

    # initialise your sfaira instance with a model lookuptable.
    # instead of setting `custom_repo` when initialising the UI you can also use `sfaira_repo=True` to use public weights
    ui = sfaira.ui.UserInterface(custom_repo="/path/to/local/repo/folder/or/zenodo/repo/URL", sfaira_repo=False)
<<<<<<< HEAD
    ui.zoo_embedding.model_id = 'embedding_human-blood-ae-0.2-0.1_theislab'  # pick desired model here
    ui.zoo_celltype.model_id = 'celltype_human-blood-mlp-0.1.3-0.1_theislab'  # pick desired model here
    ui.load_data(anndata.read("/path/to/file.h5ad"), gene_symbol_col='index', gene_ens_col='gene_ids')  # load your dataset into sfaira
=======
    ui.load_data(anndata.read("/path/to/file.h5ad"))  # load your dataset into sfaira
>>>>>>> a5051d47
    ui.load_model_embedding()
    ui.load_model_celltype()
    ui.predict_all()
    adata = ui.data.adata
    scanpy.pp.neighbors(adata, use_rep="X_sfaira")
    scanpy.tl.umap(adata)
    scanpy.pl.umap(adata, color="celltypes_sfaira", show=True, save="UMAP_sfaira.png")
    ```
    """

    estimator_embedding: Union[EstimatorKerasEmbedding, None]
    estimator_celltype: Union[EstimatorKerasCelltype, None]
    zoo_embedding: Union[ModelZoo, None]
    zoo_celltype: Union[ModelZoo, None]
    data: Union[DatasetInteractive, None]
    model_lookuptable: Union[pd.DataFrame, None]
    adata_ids: AdataIds

    def __init__(
            self,
            custom_repo: Union[list, str, None] = None,
            sfaira_repo: bool = False,
            cache_path: str = os.path.join('cache', '')
    ):
        self.estimator_embedding = None
        self.estimator_celltype = None
        self.data = None
        self.use_sfaira_repo = sfaira_repo
        self.cache_path = os.path.join(cache_path, '')
        self.adata_ids = AdataIdsSfaira()

        if sfaira_repo:  # check if public sfaira repository should be accessed
            self.model_lookuptable = self._load_lookuptable("https://zenodo.org/record/4836517/files/")

        if custom_repo:
            if isinstance(custom_repo, str):
                custom_repo = [custom_repo]

            for repo in custom_repo:
                if os.path.exists(repo) and not os.path.exists(os.path.join(repo, 'model_lookuptable.csv')):
                    self.write_lookuptable(repo)

                if hasattr(self, 'model_lookuptable'):
                    self.model_lookuptable = self.model_lookuptable.append(
                        self._load_lookuptable(repo)
                    )
                else:
                    self.model_lookuptable = self._load_lookuptable(repo)

        else:
            if not sfaira_repo:
                raise ValueError("please either provide a custom folder/repository with model weights or specify "
                                 "`sfaira_repo=True` to access the public weight repository")

        self.zoo_embedding = ModelZoo(model_lookuptable=self.model_lookuptable, model_class="embedding")
        self.zoo_celltype = ModelZoo(model_lookuptable=self.model_lookuptable, model_class="celltype")

    def _load_lookuptable(
            self,
            repo_path: str
    ):
        """
        checks if there is a csv file that lists the model_id and path of models in the directory
        returns model_lookuptable that connects model_id with the link to the model

        :param repo_path:
        :return: model_lookuptable
        """
        model_lookuptable = pd.read_csv(os.path.join(repo_path, 'model_lookuptable.csv'), header=0, index_col=0)

        # check for any duplicated model_ids
        if hasattr(self, 'model_lookuptable'):
            old_ids = self.model_lookuptable['model_id'].values
            new_ids = model_lookuptable['model_id'].values
            if any(ix in old_ids for ix in new_ids):
                ixs = new_ids[[ix in old_ids for ix in new_ids]]
                raise ValueError('Model ids ' + ','.join(ixs) + ' already exist in a loaded lookuptable.'
                                                                'Please remove any duplicate model_ids')
        return model_lookuptable

    def write_lookuptable(
            self,
            repo_path: str
    ):
        """
        :param repo_path:
        :return:
        """
        import hashlib

        file_names = []
        model_paths = []
        file_paths = []
        md5 = []
        for subdir, dirs, files in os.walk(repo_path):
            for file in files:
                if os.path.isfile(os.path.join(subdir, file)) and (
                        file.endswith('.h5') or file.endswith('.data-00000-of-00001')) and (
                        file.startswith('embedding_') or file.startswith('celltype_')):
                    model_paths.append(os.path.join(subdir, ""))
                    file_paths.append(os.path.join(subdir, file))
                    file_names.append(file)
                    with open(os.path.join(subdir, file), 'rb') as f:
                        md5.append(hashlib.md5(f.read()).hexdigest())
        ids = ['_'.join(i.split('_')[0:3]) for i in file_names]
        ids_cleaned = [i.replace('.h5', '').replace('.data-00000-of-00001', '') for i in ids]  # remove file extensions

        if ids:
            pd.DataFrame(
                list(zip(ids_cleaned, model_paths, file_paths, md5)),
                columns=['model_id', 'model_path', 'model_file_path', 'md5']
            )\
                .sort_values('model_id')\
                .reset_index(drop=True)\
                .to_csv(os.path.join(repo_path, 'model_lookuptable.csv'))
        else:
            raise ValueError(f'No model weights found in {repo_path} '
                             'Weights need to have .h5 or .data-00000-of-00001 extension'
                             'to be recognised'
                             )

    def deposit_zenodo(
            self,
            zenodo_access_token: str,
            title: str,
            authors: list,
            description: str,
            metadata: dict = {},
            update_existing_deposition: Union[None, str] = None,
            publish: bool = False,
            sandbox: bool = False,
            deposit_topologies: bool = True
    ):
        """
        Deposit all models in model lookup table on Zenodo. If publish is set to false, files will be uploaded to a
        deposition draft, which can be further edited (additional metadata, files etc.). Returns the DOI link if
        publish=True or a link to the deposition draft if publish=False.

        :param zenodo_access_token: Your personal Zenodo API access token. Create one here: https://zenodo.org/account/settings/applications/tokens/new/
        :param title: Title of the Zenodo deposition
        :param authors: List of dicts, where each dict defines one author (dict keys:
         name: Name of creator in the format "Family name, Given names",
         affiliation: Affiliation of creator (optional), orcid: ORCID identifier of creator (optional),
         gnd: GND identifier of creator (optional)
        :param description: Description of the Zenodo deposition.
        :param metadata: Dictionary with further metadata attributes of the deposit.
         See the Zenodo API refenrece for accepted keys: https://developers.zenodo.org/#representation
        :param update_existing_deposition: If None, a new deposition will be created.
        If an existing deposition ID is provided as a sting, than this deposition will be updated with a new version.
        :param publish: Set this to True to directly publish the weights on Zenodo.
         When set to False a draft will be created, which can be edited in the browser before publishing.
        :param sandbox: If True, use the Zenodo testing platform at https://sandbox.zenodo.org for your deposition.
         We recommend testing your upload with sandbox first as depositions cannot be deleted from the main Zenodo platform once created.
         :param deposit_topologies: If true, an associated topology file for every weights file will be uploaded to zenodo.
         The naming format for the topology files is <model_id>_topology.pickle
        """

        import requests
        import json
        headers = {"Content-Type": "application/json"}
        params = {'access_token': zenodo_access_token}
        sandbox = 'sandbox.' if sandbox else ''

        # Verify access token
        r = requests.get(f'https://{sandbox}zenodo.org/api/deposit/depositions', params=params)
        if r.status_code != 200:
            raise ValueError(
                "Your Zenodo access token was not accepted by the API. Please provide a valid access token.")

        if update_existing_deposition is None:
            # Create empty deposition
            r = requests.post(f'https://{sandbox}zenodo.org/api/deposit/depositions',
                              params=params,
                              json={},
                              headers=headers)
            # Obtain bucket URL and deposition ID
            bucket_url = r.json()["links"]["bucket"]
            deposition_id = r.json()['id']
        else:
            update_existing_deposition = str(update_existing_deposition) if isinstance(update_existing_deposition, int)\
                else update_existing_deposition
            # Create a new version of the existing deposition
            r = requests.post(
                f'https://{sandbox}zenodo.org/api/deposit/depositions/{update_existing_deposition}/actions/newversion',
                params=params)
            try:
                deposition_id = r.json()["links"]["latest_draft"].split("/")[-1]
            except json.decoder.JSONDecodeError:
                time.sleep(10)
                r = requests.post(
                    f'https://{sandbox}zenodo.org/api/deposit/depositions/{update_existing_deposition}/actions/newversion',
                    params=params)
                deposition_id = r.json()["links"]["latest_draft"].split("/")[-1]
            if r.status_code != 201:
                raise ValueError(
                    f"A new version of deposition {update_existing_deposition} could not be created, "
                    f"please make sure your API key is associated with the account that owns this deposition.")
            r = requests.get(f'https://{sandbox}zenodo.org/api/deposit/depositions/{deposition_id}', params=params)
            bucket_url = r.json()["links"]["bucket"]

            # Delete all existing files from new version
            r_files = requests.get(f'https://{sandbox}zenodo.org/api/deposit/depositions/{deposition_id}/files',
                                   params=params)
            while len(r_files.json()) > 0:
                for file_dict in r_files.json():
                    requests.delete(
                        f'https://{sandbox}zenodo.org/api/deposit/depositions/{deposition_id}/files/{file_dict["id"]}',
                        params=params)
                r_files = requests.get(f'https://{sandbox}zenodo.org/api/deposit/depositions/{deposition_id}/files',
                                       params=params)
                while isinstance(r_files.json(), dict):
                    print("Pausing due to Zenodo API rate limitng")
                    time.sleep(10)
                    r_files = requests.get(f'https://{sandbox}zenodo.org/api/deposit/depositions/{deposition_id}/files',
                                           params=params)

        # Loop over files in model lookup table and upload them one by one
        for i, weight_path in enumerate(self.model_lookuptable['model_file_path']):
            basepath, filename_weights = os.path.split(weight_path)
            with open(weight_path, "rb") as fp:
                r = requests.put(
                    f"{bucket_url}/{filename_weights}",
                    data=fp,
                    params=params,
                )
            while r.status_code != 200:
                print(f"Upload of {weight_path} was not successful (status code {r.status_code}), retrying")
                time.sleep(10)
                with open(weight_path, "rb") as fp:
                    r = requests.put(
                        f"{bucket_url}/{filename_weights}",
                        data=fp,
                        params=params,
                    )
            # Verify checksum after upload
            if r.json()['checksum'][4:] != self.model_lookuptable['md5'][i]:
                warnings.warn(f"The md5 checksum in your model_lookuptable for {self.model_lookuptable['model_id'][i]} "
                              f"does not match the md5 checksum of the uploaded file.")
            if deposit_topologies:  # Deposit associated topology file
                filename_topology = ".".join(filename_weights.split(".")[:-1])
                filename_topology = re.sub(r"_weights$", "", filename_topology)
                filename_topology += "_topology.pickle"
                topology_path = os.path.join(basepath, filename_topology)
                assert os.path.isfile(topology_path), f"topology file {topology_path} not found. " \
                                                      f"consider deactivating the deposition of topology files."
                with open(topology_path, "rb") as fp:
                    r = requests.put(
                        f"{bucket_url}/{filename_topology}",
                        data=fp,
                        params=params,
                    )

        # Add model lookup table to zenodo
        df = self.model_lookuptable.copy()
        df['model_path'] = f"https://{sandbox}zenodo.org/record/{deposition_id}/files/"
        df['model_file_path'] = [f"https://{sandbox}zenodo.org/record/{deposition_id}/files/{os.path.basename(f)}" for f
                                 in self.model_lookuptable['model_file_path']]
        r = requests.put(
            f"{bucket_url}/model_lookuptable.csv",
            data=df.to_csv(),
            params=params,
        )

        # Add metadata
        meta_core = {
            'title': title,
            'creators': authors,
            'description': description,
            'license': 'cc-by-4.0',
            'upload_type': 'dataset',
            'access_right': 'open'
        }
        meta = {**meta_core, **metadata}
        r = requests.put(f'https://{sandbox}zenodo.org/api/deposit/depositions/{deposition_id}',
                         params=params,
                         data=json.dumps({
                             'metadata': meta
                         }),
                         headers=headers)

        if not publish:
            print(f"Zenodo deposition draft has been created: {r.json()['links']['latest_draft_html']}")
            return r.json()['links']['latest_draft_html']
        else:
            # Publish the deposition
            r = requests.post(f'https://{sandbox}zenodo.org/api/deposit/depositions/{deposition_id}/actions/publish',
                              params=params)
            if r.status_code == 202:
                if sandbox:
                    print(f"Weights referenced in model_lookuptable have been sucessfully published on Zenodo: "
                          f"{r.json()['links']['latest_html']}")
                    return r.json()['links']['latest_html']
                else:
                    print(f"Weights referenced in model_lookuptable have been sucessfully published on Zenodo: "
                          f"{r.json()['links']['conceptdoi']}")
                    return r.json()['links']['conceptdoi']
            else:
                try:
                    m = r.json()['message']
                except KeyError:
                    m = f"Submission failed with html status code {r.status_code}"
                raise ValueError(m)

    def load_data(
            self,
            data: anndata.AnnData,
            gene_symbol_col: Union[str, None] = None,
            gene_ens_col: Union[str, None] = None,
            obs_key_celltypes: Union[str, None] = None,
            class_maps: dict = {},
    ):
        """
        Loads the provided AnnData object into sfaira.

        If genes in the provided AnnData object are annotated as gene symbols,
         please provide the name of the corresponding var column (or 'index') through the gene_symbol_col argument.
        If genes in the provided AnnData object are annotated as ensembl ids,
         please provide the name of the corresponding var column (or 'index') through the gene_ens_col argument.
        You need to provide at least one of the two.
        :param data: AnnData object to load
        :param gene_symbol_col: Var column name (or 'index') which contains gene symbols
        :param gene_ens_col: ar column name (or 'index') which contains ensembl ids
        :param obs_key_celltypes: .obs column name which contains cell type labels.
        :param class_maps: Cell type class maps.
        """
        if self.zoo_embedding.model_organism is not None:
            organism = self.zoo_embedding.model_organism
            organ = self.zoo_embedding.model_organ
        elif self.zoo_celltype.model_organism is not None:
            organism = self.zoo_celltype.model_organism
            organ = self.zoo_celltype.model_organ
        else:
            raise ValueError("Please first set which model_id to use via the model zoo before loading the data")

        if gene_ens_col is None and gene_symbol_col is None:
            raise ValueError("Please provide either the gene_ens_col or the gene_symbol_col argument.")

        self.data = DatasetInteractive(
            data=data,
            organism=organism,
            organ=organ,
            gene_symbol_col=gene_symbol_col,
            gene_ens_col=gene_ens_col,
            obs_key_celltypes=obs_key_celltypes,
            class_maps=class_maps,
        )
        # Align to correct featurespace
        self.data.streamline_features(
            match_to_reference=self.zoo_embedding.topology_container.gc.assembly,
            subset_genes_to_type=list(set(self.zoo_embedding.topology_container.gc.biotype))
        )

    def _load_topology_dict(self, model_weights_file) -> dict:
        topology_filepath = ".".join(model_weights_file.split(".")[:-1])
        topology_filepath = re.sub(r"_weights$", "", topology_filepath)
        topology_filepath += "_topology.pickle"
        if topology_filepath.startswith('http'):
            # Download into cache if file is on a remote server.
            if not os.path.exists(self.cache_path):
                os.makedirs(self.cache_path)
            import urllib.request
            from urllib.error import HTTPError
            try:
                urllib.request.urlretrieve(
                    topology_filepath,
                    os.path.join(self.cache_path, os.path.basename(topology_filepath))
                )
                topology_filepath = os.path.join(self.cache_path, os.path.basename(topology_filepath))
            except HTTPError:
                raise FileNotFoundError(f"cannot find remote topology file {topology_filepath}")
        with open(topology_filepath, "rb") as f:
            topology = pickle.load(f)
        return topology

    def load_model_embedding(self):
        """
        Initialise embedding model and load parameters from public parameter repository.

        Loads model defined in self.model_id.

        :return: Model ID loaded.
        """
        assert self.zoo_embedding.model_id is not None, "choose embedding model first"
        model_weights_file = self.model_lookuptable["model_file_path"].loc[self.model_lookuptable["model_id"] ==
                                                                           self.zoo_embedding.model_id].iloc[0]
        md5 = self.model_lookuptable["md5"].loc[self.model_lookuptable["model_id"] ==
                                                self.zoo_embedding.model_id].iloc[0]
        tc = TopologyContainer(
            topology=self._load_topology_dict(model_weights_file=model_weights_file),
            topology_id=self.zoo_embedding.topology_container.topology_id
        )
        self.estimator_embedding = EstimatorKerasEmbedding(
            data=self.data.adata,
            model_dir=model_weights_file,
            model_id=self.zoo_embedding.model_id,
            model_topology=tc,
            weights_md5=md5,
            cache_path=self.cache_path,
            adata_ids=self.adata_ids
        )
        self.estimator_embedding.init_model()
        self.estimator_embedding.load_pretrained_weights()

    def load_model_celltype(self):
        """
        Initialise cell type model and load parameters from public parameter repository.

        Loads model defined in self.model_id.

        :return: Model ID loaded.
        """
        assert self.zoo_celltype.model_id is not None, "choose cell type model first"
        model_weights_file = self.model_lookuptable["model_file_path"].loc[self.model_lookuptable["model_id"] ==
                                                                           self.zoo_celltype.model_id].iloc[0]
        md5 = self.model_lookuptable["md5"].loc[self.model_lookuptable["model_id"] ==
                                                self.zoo_celltype.model_id].iloc[0]
        tc = TopologyContainer(
            topology=self._load_topology_dict(model_weights_file=model_weights_file),
            topology_id=self.zoo_celltype.topology_container.topology_id
        )
        self.estimator_celltype = EstimatorKerasCelltype(
            data=self.data.adata,
            model_dir=model_weights_file,
            model_id=self.zoo_celltype.model_id,
            model_topology=tc,
            weights_md5=md5,
            cache_path=self.cache_path,
            remove_unlabeled_cells=False,
            adata_ids=self.adata_ids
        )
        self.estimator_celltype.init_model()
        self.estimator_celltype.load_pretrained_weights()

    def _adata_write_celltype(
            self,
            labels: List[str],
            key: str
    ):
        """
        Writes a list of cell type labels into the column of adata.obs indicated
        :return:
        """
        key_id = key + "_id"
        self.data.adata.obs[key] = [self.estimator_celltype.ontology_names[i] for i in np.argmax(labels, axis=1)]
        self.data.adata.obs[key] = self.data.adata.obs[key].astype('category')
        self.data.adata.obs[key_id] = [self.estimator_celltype.ontology_ids[i] for i in np.argmax(labels, axis=1)]
        self.data.adata.obs[key_id] = self.data.adata.obs[key_id].astype('category')

    def _adata_write_embedding(
            self,
            embedding: List[str],
            key: str
    ):
        """
        Writes the embedding matrix into adata.obsm with the key indicated.
        :return:
        """
        self.data.adata.obsm[key] = embedding

    def _adata_write_denoised_data(
            self,
            denoised_data: np.ndarray,
            key: str
    ):
        """
        Writes the denoised expression matrix into adata.obsm with the key indicated.
        :return:
        """
        self.data.adata.layers[key] = denoised_data

    def predict_celltypes(self):
        """
        Run local cell type prediction model and add predictions to adata.obs.

        :return:
        """
        if self.zoo_celltype is not None:
            self._adata_write_celltype(
                labels=self.estimator_celltype.predict(),
                key="celltypes_sfaira"
            )
        else:
            raise ValueError("celltype zoo has to be set before local model can be run.")

    def predict_embedding(self):
        """
        Run local embedding prediction model and add embedding to adata.obsm.

        :return:
        """
        if self.zoo_embedding is not None:
            self._adata_write_embedding(
                embedding=self.estimator_embedding.predict_embedding(),
                key="X_sfaira"
            )
        else:
            raise ValueError("embedding zoo has to be set before local model can be run.")

    def predict_all(self):
        """
        Run local cell type prediction and embedding models and add results of both to adata.

        :return:
        """
        self.predict_embedding()
        self.predict_celltypes()

    def compute_denoised_expression(self):
        """
        Run local embedding prediction model and add denoised expression to new adata layer.

        :return:
        """
        if self.zoo_embedding is not None:
            self._adata_write_denoised_data(
                denoised_data=self.estimator_embedding.predict(),
                key="denoised_sfaira"
            )
        else:
            raise ValueError("embedding zoo has to be set before local model can be run.")

    def celltype_summary(self):
        """
        Return type with frequencies of predicted cell types.

        :return:
        """
        assert "celltypes_sfaira" in self.data.adata.obs.keys(), \
            "Column celltypes_sfaira not found in the data. Please run UserInterface.predict_celltypes() first."
        return self.data.adata.obs['celltypes_sfaira'].value_counts()<|MERGE_RESOLUTION|>--- conflicted
+++ resolved
@@ -27,13 +27,10 @@
     # initialise your sfaira instance with a model lookuptable.
     # instead of setting `custom_repo` when initialising the UI you can also use `sfaira_repo=True` to use public weights
     ui = sfaira.ui.UserInterface(custom_repo="/path/to/local/repo/folder/or/zenodo/repo/URL", sfaira_repo=False)
-<<<<<<< HEAD
+    ui.load_data(anndata.read("/path/to/file.h5ad"))  # load your dataset into sfaira
     ui.zoo_embedding.model_id = 'embedding_human-blood-ae-0.2-0.1_theislab'  # pick desired model here
     ui.zoo_celltype.model_id = 'celltype_human-blood-mlp-0.1.3-0.1_theislab'  # pick desired model here
     ui.load_data(anndata.read("/path/to/file.h5ad"), gene_symbol_col='index', gene_ens_col='gene_ids')  # load your dataset into sfaira
-=======
-    ui.load_data(anndata.read("/path/to/file.h5ad"))  # load your dataset into sfaira
->>>>>>> a5051d47
     ui.load_model_embedding()
     ui.load_model_celltype()
     ui.predict_all()
