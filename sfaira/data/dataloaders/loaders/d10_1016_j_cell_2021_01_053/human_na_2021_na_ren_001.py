--- conflicted
+++ resolved
@@ -28,10 +28,7 @@
 sex_map = {
     "F": "female",
     "M": "male",
-<<<<<<< HEAD
-=======
     "unknown": "unknown",
->>>>>>> d7fb2672
 }
 
 
