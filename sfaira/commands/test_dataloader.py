import logging
import numpy as np
import os

import sys
from rich import print

from sfaira.commands.utils import get_ds
from sfaira.consts.utils import clean_doi

try:
    import sfaira_extension as sfairae
except ImportError:
    sfairae = None

log = logging.getLogger(__name__)


class DataloaderTester:

    def __init__(self, path_loader, path_data, doi):
        self.WD = os.path.dirname(__file__)
        self.path_loader = path_loader
        self.path_data = path_data
        self.cwd = os.getcwd()
        self.doi = doi
        self.doi_sfaira_repr = ''

    def test_dataloader(self, clean_tsvs: bool, in_phase_3: bool):
        """
        Runs a predefined unit test on a given dataloader.
        """
        self.doi_sfaira_repr = clean_doi(self.doi)
        self._test_dataloader(clean_tsvs=clean_tsvs, in_phase_3=in_phase_3)

    def _get_ds(self):
        return get_ds(doi_sfaira_repr=self.doi_sfaira_repr, path_data=self.path_data, path_loader=self.path_loader)

<<<<<<< HEAD
        return ds, cache_path

=======
>>>>>>> c1f20a9e
    def _test_dataloader(self, clean_tsvs: bool, in_phase_3: bool):
        """
        Tests the dataloader.
        """
        print('[bold blue]Conflicts are not automatically resolved.')
        print('[bold blue]In case of coflicts, please go back to [bold]https://www.ebi.ac.uk/ols/ontologies/cl[blue] '
              'and add the correct cell ontology class name into the .tsv "target" column.')

        ds, cache_path = self._get_ds()
        if clean_tsvs:
            ds.clean_ontology_class_maps()

<<<<<<< HEAD
        # TODO try-except with good error description saying that the data loader is broken here:
        ds.load(load_raw=True, allow_caching=True)
        # Try loading from cache:
        ds, cache_path = self._get_ds()
        # TODO try-except with good error description saying that the data loader is broken here:
        ds.load(load_raw=False, allow_caching=True)
        shutil.rmtree(cache_path, ignore_errors=True)
        print("[bold blue]Completed testing of data loader, the data loader is now ready for use.")
        if in_phase_3:
            print('[bold orange]Sfaira butler: "You data loader is finished!"')
            print('[bold orange]"Proceed to phase 4 (publish) or use data loader."')
=======
        ds, cache_path = self._get_ds()
        ds.load(load_raw=True, allow_caching=False)
        # Test that not too much of the count matrix is lost during feature streamlining:
        # This would indicate an issue with the feature assignments.
        for k, v in ds.datasets.items():
            signal_raw = np.asarray(v.adata.X.sum()).sum()
            # Check that fields are there:
            # .obs:
            for x in [
                "assay_sc_obs_key",
                "assay_differentiation_obs_key",
                "assay_type_differentiation_obs_key",
                "bio_sample_obs_key",
                "cell_line_obs_key",
                "cell_type_obs_key",
                "development_stage_obs_key",
                "disease_obs_key",
                "ethnicity_obs_key",
                "gm_obs_key",
                "individual_obs_key",
                "organ_obs_key",
                "organism_obs_key",
                "sample_source_obs_key",
                "sex_obs_key",
                "source_doi_obs_key",
                "state_exact_obs_key",
                "tech_sample_obs_key",
                "treatment_obs_key",
                "spatial_x_coord_obs_key",
                "spatial_y_coord_obs_key",
                "spatial_z_coord_obs_key",
                "vdj_vj_1_obs_key_prefix",
                "vdj_vj_2_obs_key_prefix",
                "vdj_vdj_1_obs_key_prefix",
                "vdj_vdj_2_obs_key_prefix",
                "vdj_c_call_obs_key_suffix",
                "vdj_consensus_count_obs_key_suffix",
                "vdj_d_call_obs_key_suffix",
                "vdj_duplicate_count_obs_key_suffix",
                "vdj_j_call_obs_key_suffix",
                "vdj_junction_obs_key_suffix",
                "vdj_junction_aa_obs_key_suffix",
                "vdj_locus_obs_key_suffix",
                "vdj_productive_obs_key_suffix",
                "vdj_v_call_obs_key_suffix",
            ]:
                val = getattr(v, x)
                if val is not None:
                    if x in ["bio_sample_obs_key", "individual_obs_key", "tech_sample_obs_key"]:
                        for vali in val.split("*"):
                            if vali not in v.adata.obs.columns:
                                print(f'[bold red]Did not find column {vali} for {x} in data set {k}, found: '
                                      '{v.adata.obs.columns}.')
                                sys.exit()
                    else:
                        if val not in v.adata.obs.columns:
                            print(f'[bold red]Did not find column {val} for {x} in data set {k}, found: '
                                  f'{v.adata.obs.columns}.')
                            sys.exit()
            # .var:
            for x in [
                "feature_id_var_key",
                "feature_symbol_var_key",
                "feature_reference_var_key",
                "feature_type_var_key",
            ]:
                val = getattr(v, x)
                if val is not None:
                    if val not in v.adata.var.columns and val != "index":
                        print(f'[bold red]Did not find column {val} for {x} in data set {k}, found: '
                              f'{v.adata.var.columns}.')
                        sys.exit()
            v.streamline_var(match_to_release=None, schema="cellxgene:" + "2.0.0")
            signal_proc = np.asarray(v.adata.X.sum()).sum()
            if signal_proc < 0.01 * signal_raw and v.feature_type != "peak":
                print('[bold red]Mapping your feature space to a reference annotation resulted in a heavy loss of '
                      f'counts in dataset {k}.')
                print(f'[bold red]From {signal_raw} total counts before streamlining, {signal_proc} are left after.')
                print('[bold red]Consider revising feature meta data.')
                sys.exit()
            v.streamline_obs_uns(schema="cellxgene")
        print("[bold blue]Completed testing of data loader, the data loader is now ready for use.")
        if in_phase_3:
            print('[bold orange]Sfaira butler: "You data loader is finished!"')
            print('[bold orange]               "Proceed to phase 4 (publish) or use data loader."')
            print('[bold orange]               "Copy the following lines as a post into the pull request:"')
            print('[bold blue]=========================')
            print('[bold blue]Data loader test passed:')
            for x in ds.datasets.keys():
                print(f'[bold blue]    - {x}')
            print('[bold blue]=========================')
>>>>>>> c1f20a9e
        else:
            print('[bold orange]Sfaira butler: "You data loader works!"')<|MERGE_RESOLUTION|>--- conflicted
+++ resolved
@@ -36,11 +36,6 @@
     def _get_ds(self):
         return get_ds(doi_sfaira_repr=self.doi_sfaira_repr, path_data=self.path_data, path_loader=self.path_loader)
 
-<<<<<<< HEAD
-        return ds, cache_path
-
-=======
->>>>>>> c1f20a9e
     def _test_dataloader(self, clean_tsvs: bool, in_phase_3: bool):
         """
         Tests the dataloader.
@@ -53,19 +48,6 @@
         if clean_tsvs:
             ds.clean_ontology_class_maps()
 
-<<<<<<< HEAD
-        # TODO try-except with good error description saying that the data loader is broken here:
-        ds.load(load_raw=True, allow_caching=True)
-        # Try loading from cache:
-        ds, cache_path = self._get_ds()
-        # TODO try-except with good error description saying that the data loader is broken here:
-        ds.load(load_raw=False, allow_caching=True)
-        shutil.rmtree(cache_path, ignore_errors=True)
-        print("[bold blue]Completed testing of data loader, the data loader is now ready for use.")
-        if in_phase_3:
-            print('[bold orange]Sfaira butler: "You data loader is finished!"')
-            print('[bold orange]"Proceed to phase 4 (publish) or use data loader."')
-=======
         ds, cache_path = self._get_ds()
         ds.load(load_raw=True, allow_caching=False)
         # Test that not too much of the count matrix is lost during feature streamlining:
@@ -157,6 +139,5 @@
             for x in ds.datasets.keys():
                 print(f'[bold blue]    - {x}')
             print('[bold blue]=========================')
->>>>>>> c1f20a9e
         else:
             print('[bold orange]Sfaira butler: "You data loader works!"')